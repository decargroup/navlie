--- conflicted
+++ resolved
@@ -4,15 +4,7 @@
     SE2State,
     SE3State,
     SE23State,
-<<<<<<< HEAD
     IMUState,
-=======
-    CompositeState,
-    VectorState,
-)
-from navlie.lib.imu import IMUState
-from navlie.lib.models import (
->>>>>>> 35b81c61
     Altitude,
     GlobalPosition,
     InvariantMeasurement,
@@ -23,6 +15,7 @@
     RangePoseToPose,
     Gravitometer,
     AbsoluteVelocity,
+    VectorState
 )
 from navlie import Measurement, MeasurementModel, CompositeState
 from pymlg import SO3, SE3, SE2, SE3, SE23
